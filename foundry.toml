[profile.default]
src = 'src'
out = 'out'
libs = ['lib']
solc = "0.8.17"
optimizer_runs = 875
bytecode_hash = "none"
remappings = [
    "colormap-registry/=lib/colormap-registry/src/",
    "forge-std/=lib/forge-std/src/",
    "solady/=lib/solady/src/",
    "shields-api/=lib/shields-api-contract/contracts/",
    "solmate/=lib/solmate/src/",
    "@/script/=script/",
    "@/contracts/=src/",
    "@/test/=test/"
]
no-match-path = "test/deploy/deprecated/*"

[fmt]
line_length = 100
tab_width = 4
bracket_spacing = true
int_types = "long"
func_attrs_with_params_multiline = false
quote_style = "double"
number_underscore = "thousands"

[rpc_endpoints]
goerli = "${RPC_URL_GOERLI}"
mainnet = "${RPC_URL_MAINNET}"
base_goreli = "${RPC_URL_BASE_GOERLI"
base_mainnet = "${RPC_URL_BASE_MAINNET}"

[etherscan]
goerli = {key = "${ETHERSCAN_KEY}", url = "https://api-goerli.etherscan.io/api"}
mainnet = {key = "${ETHERSCAN_KEY}"}
<<<<<<< HEAD
base_mainnet = {key = "${BASESCAN_KEY}", url = "https://basescan.org"}
=======
base_mainnet = {key = "${BASESCAN_KEY}"}
>>>>>>> ab09821a
<|MERGE_RESOLUTION|>--- conflicted
+++ resolved
@@ -35,8 +35,4 @@
 [etherscan]
 goerli = {key = "${ETHERSCAN_KEY}", url = "https://api-goerli.etherscan.io/api"}
 mainnet = {key = "${ETHERSCAN_KEY}"}
-<<<<<<< HEAD
-base_mainnet = {key = "${BASESCAN_KEY}", url = "https://basescan.org"}
-=======
-base_mainnet = {key = "${BASESCAN_KEY}"}
->>>>>>> ab09821a
+base_mainnet = {key = "${BASESCAN_KEY}", url = "https://basescan.org"}